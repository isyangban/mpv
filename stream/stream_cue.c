/*
 * VideoCD BinCue
 *
 * This file is part of MPlayer.
 *
 * MPlayer is free software; you can redistribute it and/or modify
 * it under the terms of the GNU General Public License as published by
 * the Free Software Foundation; either version 2 of the License, or
 * (at your option) any later version.
 *
 * MPlayer is distributed in the hope that it will be useful,
 * but WITHOUT ANY WARRANTY; without even the implied warranty of
 * MERCHANTABILITY or FITNESS FOR A PARTICULAR PURPOSE.  See the
 * GNU General Public License for more details.
 *
 * You should have received a copy of the GNU General Public License along
 * with MPlayer; if not, write to the Free Software Foundation, Inc.,
 * 51 Franklin Street, Fifth Floor, Boston, MA 02110-1301 USA.
 */

#include <stdio.h>
#include <stdlib.h>
#include <string.h>

#include <sys/types.h>
#include <sys/stat.h>
#include <unistd.h>
#include <fcntl.h>

#include "config.h"
#include "mp_msg.h"
#include "help_mp.h"

#include "stream.h"

#include "help_mp.h"
#include "m_option.h"
#include "m_struct.h"
#include "libavutil/avstring.h"

#define SIZERAW 2352
#define SIZEISO_MODE1 2048
#define SIZEISO_MODE2_RAW 2352
#define SIZEISO_MODE2_FORM1 2048
#define SIZEISO_MODE2_FORM2 2336
#define AUDIO 0
#define MODE1 1
#define MODE2 2
#define MODE1_2352 10
#define MODE2_2352 20
#define MODE1_2048 30
#define MODE2_2336 40
#define UNKNOWN -1

static struct stream_priv_s {
  char* filename;
} stream_priv_dflts = {
  NULL
};

#define ST_OFF(f) M_ST_OFF(struct stream_priv_s,f)
/// URL definition
static const m_option_t stream_opts_fields[] = {
  { "string", ST_OFF(filename), CONF_TYPE_STRING, 0, 0 ,0, NULL},
  { NULL, NULL, 0, 0, 0, 0,  NULL }
};
static const struct m_struct_st stream_opts = {
  "cue",
  sizeof(struct stream_priv_s),
  &stream_priv_dflts,
  stream_opts_fields
};

static char cue_filename[256];
static char bincue_path[256];


typedef struct track
{
   unsigned short mode;
   unsigned short minute;
   unsigned short second;
   unsigned short frame;

   /* (min*60 + sec) * 75 + fps   */

   unsigned long start_sector;

   /* = the sizes in bytes off all tracks bevor this one */
   /* its needed if there are mode1 tracks befor the mpeg tracks */
   unsigned long start_offset;

   /*   unsigned char num[3]; */
} tTrack;

/* max 99 tracks on a cd */
static tTrack tracks[100];

static struct cue_track_pos {
  int track;
  unsigned short mode;
  unsigned short minute;
  unsigned short second;
  unsigned short frame;
} cue_current_pos;

/* number of tracks on the cd */
static int nTracks = 0;

static int digits2int(char s[2], int errval) {
  uint8_t a = s[0] - '0';
  uint8_t b = s[1] - '0';
  if (a > 9 || b > 9)
    return errval;
  return a * 10 + b;
}

/* presumes Line is preloaded with the "current" line of the file */
static int cue_getTrackinfo(FILE *fd_cue, char *Line, tTrack *track)
{
  int already_set = 0;

  /* Get the 'mode' */
  if (strncmp(&Line[2], "TRACK ", 6)==0)
  {
/*    strncpy(track->num, &Line[8], 2); track->num[2] = '\0'; */

    track->mode = UNKNOWN;
    if(strncmp(&Line[11], "AUDIO", 5)==0) track->mode = AUDIO;
    if(strncmp(&Line[11], "MODE1/2352", 10)==0) track->mode = MODE1_2352;
    if(strncmp(&Line[11], "MODE1/2048", 10)==0) track->mode = MODE1_2048;
    if(strncmp(&Line[11], "MODE2/2352", 10)==0) track->mode = MODE2_2352;
    if(strncmp(&Line[11], "MODE2/2336", 10)==0) track->mode = MODE2_2336;
  }
  else return 1;

  /* Get the track indexes */
  while(1) {
    if(! fgets( Line, 256, fd_cue ) ) { break;}

    if (strncmp(&Line[2], "TRACK ", 6)==0)
    {
      /* next track starting */
      break;
    }

    /* Track 0 or 1, take the first an get fill the values*/
    if (strncmp(&Line[4], "INDEX ", 6)==0)
    {
      /* check stuff here so if the answer is false the else stuff below won't be executed */
      if ((already_set == 0) && digits2int(Line + 10, 100) <= 1)
      {
        already_set = 1;

        track->minute = digits2int(Line + 13, 0);
        track->second = digits2int(Line + 16, 0);
        track->frame  = digits2int(Line + 19, 0);
      }
    }
    else if (strncmp(&Line[4], "PREGAP ", 7)==0) { ; /* ignore */ }
    else if (strncmp(&Line[4], "FLAGS ", 6)==0)  { ; /* ignore */ }
    else mp_tmsg (MSGT_OPEN,MSGL_INFO,
                 "[bincue] Unexpected cuefile line: %s\n", Line);
  }
  return 0;
}



/* FIXME: the string operations ( strcpy,strcat ) below depend
 * on the arrays to have the same size, thus we need to make
 * sure the sizes are in sync.
 */
static int cue_find_bin (char *firstline) {
  const char *cur_name;
  int i,j;
  char bin_filename[256];
  char s[256];
  char t[256];
  int fd_bin;

  /* get the filename out of that */
  /*                      12345 6  */
  mp_msg (MSGT_OPEN,MSGL_INFO, "[bincue] cue_find_bin(%s)\n", firstline);
  if (strncmp(firstline, "FILE \"",6)==0)
  {
    i = 0;
    j = 0;
    while ( firstline[6 + i] != '"')
    {
      bin_filename[j] = firstline[6 + i];

      /* if I found a path info, than delete all bevor it */
      switch (bin_filename[j])
      {
        case '\\':
          j = 0;
          break;

        case '/':
          j = 0;
          break;

        default:
          j++;
      }
      i++;
    }
    bin_filename[j+1] = '\0';

  }

<<<<<<< HEAD
  /* now try to open that file, without path */
  fd_bin = open (bin_filename, O_RDONLY);
  if (fd_bin == -1)
  {
    mp_tmsg(MSGT_OPEN,MSGL_STATUS, "[bincue] bin filename tested: %s\n",
           bin_filename);

    /* now try to find it with the path of the cue file */
    snprintf(s,sizeof( s ),"%s/%s",bincue_path,bin_filename);
    fd_bin = open (s, O_RDONLY);
    if (fd_bin == -1)
    {
      mp_tmsg(MSGT_OPEN,MSGL_STATUS,
             "[bincue] bin filename tested: %s\n", s);
=======
  fd_bin = -1;
  for (i = 0; fd_bin == -1 && i < 6; i++) {
    switch (i) {
    case 0:
      /* now try to open that file, without path */
      cur_name = bin_filename;
      break;
    case 1:
      /* now try to find it with the path of the cue file */
      snprintf(s,sizeof( s ),"%s/%s",bincue_path,bin_filename);
      cur_name = s;
      break;
    case 2:
>>>>>>> be23797e
      /* now I would say the whole filename is shit, build our own */
      strncpy(s, cue_filename, strlen(cue_filename) - 3 );
      s[strlen(cue_filename) - 3] = '\0';
      strcat(s, "bin");
<<<<<<< HEAD
      fd_bin = open (s, O_RDONLY);
      if (fd_bin == -1)
      {
        mp_tmsg(MSGT_OPEN,MSGL_STATUS,
               "[bincue] bin filename tested: %s\n", s);

        /* ok try it with path */
        snprintf(t, sizeof( t ), "%s/%s", bincue_path, s);
        fd_bin = open (t, O_RDONLY);
        if (fd_bin == -1)
        {
          mp_tmsg(MSGT_OPEN,MSGL_STATUS,
                 "[bincue] bin filename tested: %s\n",t);
          /* now I would say the whole filename is shit, build our own */
          strncpy(s, cue_filename, strlen(cue_filename) - 3 );
          s[strlen(cue_filename) - 3] = '\0';
          strcat(s, "img");
          fd_bin = open (s, O_RDONLY);
          if (fd_bin == -1)
          {
            mp_tmsg(MSGT_OPEN,MSGL_STATUS,
                   "[bincue] bin filename tested: %s\n", s);
            /* ok try it with path */
            snprintf(t, sizeof( t ), "%s/%s", bincue_path, s);
            fd_bin = open (t, O_RDONLY);
            if (fd_bin == -1)
            {
              mp_tmsg(MSGT_OPEN,MSGL_STATUS,
                     "[bincue] bin filename tested: %s\n", s);

              /* I'll give up */
              mp_tmsg(MSGT_OPEN,MSGL_ERR,
                     "[bincue] Couldn't find the bin file - giving up.\n");
              return -1;
            }
          }
        } else strcpy(bin_filename, t);

      } else strcpy(bin_filename, s);

    } else strcpy(bin_filename, s);
=======
      cur_name = s;
      break;
    case 3:
      /* ok try it with path */
      snprintf(t, sizeof( t ), "%s/%s", bincue_path, s);
      fd_bin = open (t, O_RDONLY);
      cur_name = t;
      break;
    case 4:
      /* now I would say the whole filename is shit, build our own */
      strncpy(s, cue_filename, strlen(cue_filename) - 3 );
      s[strlen(cue_filename) - 3] = '\0';
      strcat(s, "img");
      cur_name = s;
      break;
    case 5:
      /* ok try it with path */
      snprintf(t, sizeof( t ), "%s/%s", bincue_path, s);
      cur_name = t;
      break;
    }
    fd_bin = open(cur_name, O_RDONLY);
    if (fd_bin == -1) {
      mp_msg(MSGT_OPEN,MSGL_STATUS, MSGTR_MPDEMUX_CUEREAD_BinFilenameTested,
            cur_name);
    }
  }
>>>>>>> be23797e

  if (fd_bin == -1)
  {
    /* I'll give up */
    mp_msg(MSGT_OPEN,MSGL_ERR,
           MSGTR_MPDEMUX_CUEREAD_CannotFindBinFile);
    return -1;
  }

<<<<<<< HEAD
  mp_tmsg(MSGT_OPEN,MSGL_INFO,
         "[bincue] Using bin file %s.\n", bin_filename);
  return 0;
=======
  mp_msg(MSGT_OPEN,MSGL_INFO,
         MSGTR_MPDEMUX_CUEREAD_UsingBinFile, cur_name);
  return fd_bin;
>>>>>>> be23797e
}

static inline int cue_msf_2_sector(int minute, int second, int frame) {
 return frame + (second + minute * 60 ) * 75;
}

static inline int cue_get_msf(void) {
  return cue_msf_2_sector (cue_current_pos.minute,
                           cue_current_pos.second,
                           cue_current_pos.frame);
}

static inline void cue_set_msf(unsigned int sect){
  cue_current_pos.frame=sect%75;
  sect=sect/75;
  cue_current_pos.second=sect%60;
  sect=sect/60;
  cue_current_pos.minute=sect;
}

static inline int cue_mode_2_sector_size(int mode)
{
  switch (mode)
  {
    case AUDIO:      return AUDIO;
    case MODE1_2352: return SIZERAW;
    case MODE1_2048: return SIZEISO_MODE1;
    case MODE2_2352: return SIZEISO_MODE2_RAW;
    case MODE2_2336: return SIZEISO_MODE2_FORM2;

    default:
      mp_tmsg(MSGT_OPEN,MSGL_FATAL,
             "[bincue] unknown mode for binfile. Should not happen. Aborting.\n");
      abort();
  }

}


static int cue_read_cue (char *in_cue_filename)
{
  struct stat filestat;
  char sLine[256];
  unsigned int sect;
  char *s,*t;
  int i;
  int fd_bin;
  FILE *fd_cue;

  /* we have no tracks at the beginning */
  nTracks = 0;

  /* split the filename into a path and filename part */
  s = strdup(in_cue_filename);
  t = strrchr(s, '/');
  if (t == (char *)NULL)
     t = ".";
  else {
     *t = '\0';
     t = s;
     if (*t == '\0')
       strcpy(t, "/");
  }

  av_strlcpy(bincue_path,t,sizeof( bincue_path ));
  mp_msg(MSGT_OPEN,MSGL_V,"dirname: %s, cuepath: %s\n", t, bincue_path);
  free(s);
  s = t = NULL;

  /* no path at all? */
  if (strcmp(bincue_path, ".") == 0) {
    mp_msg(MSGT_OPEN,MSGL_V,"bincue_path: %s\n", bincue_path);
    av_strlcpy(cue_filename,in_cue_filename,sizeof( cue_filename ));
  } else {
    av_strlcpy(cue_filename,in_cue_filename + strlen(bincue_path) + 1,
            sizeof( cue_filename ));
  }



  /* open the cue file */
  fd_cue = fopen (in_cue_filename, "r");
  if (fd_cue == NULL)
  {
    mp_tmsg(MSGT_OPEN,MSGL_ERR,
           "[bincue] Cannot open %s.\n", in_cue_filename);
    return -1;
  }

  /* read the first line and hand it to find_bin, which will
     test more than one possible name of the file */

  if(! fgets( sLine, sizeof(sLine), fd_cue ) )
  {
    mp_tmsg(MSGT_OPEN,MSGL_ERR,
           "[bincue] Error reading from %s\n", in_cue_filename);
    fclose (fd_cue);
    return -1;
  }

  fd_bin = cue_find_bin(sLine);
  if (fd_bin == -1) {
    fclose (fd_cue);
    return -1;
  }


  /* now build the track list */
  /* red the next line and call our track finder */
  if(! fgets( sLine, sizeof(sLine), fd_cue ) )
  {
    mp_tmsg(MSGT_OPEN,MSGL_ERR,
           "[bincue] Error reading from %s\n", in_cue_filename);
    fclose (fd_cue);
    return -1;
  }

  while(!feof(fd_cue))
  {
    if (cue_getTrackinfo(fd_cue, sLine, &tracks[nTracks++]) != 0)
    {
      mp_tmsg(MSGT_OPEN,MSGL_ERR,
             "[bincue] Error reading from %s\n", in_cue_filename);
      fclose (fd_cue);
      return -1;
    }
  }

  /* make a fake track with stands for the Lead out */
  if (fstat (fd_bin, &filestat) == -1) {
    mp_tmsg(MSGT_OPEN,MSGL_ERR,
           "[bincue] Error getting size of bin file.\n");
    fclose (fd_cue);
    return -1;
  }

  sect = filestat.st_size / 2352;

  tracks[nTracks].frame = sect%75;
  sect=sect/75;
  tracks[nTracks].second = sect%60;
  sect=sect/60;
  tracks[nTracks].minute = sect;


  /* let's calculate the start sectors and offsets */
  for(i = 0; i <= nTracks; i++)
  {
    tracks[i].start_sector = cue_msf_2_sector(tracks[i].minute,
                                              tracks[nTracks].second,
                                              tracks[nTracks].frame);

    /* if we're the first track we don't need to offset of the one befor */
    if (i == 0)
    {
      /* was always 0 on my svcds, but who knows */
      tracks[0].start_offset = tracks[0].start_sector *
        cue_mode_2_sector_size(tracks[0].mode);
    } else
    {
      tracks[i].start_offset = tracks[i-1].start_offset +
        (tracks[i].start_sector - tracks[i-1].start_sector) *
        cue_mode_2_sector_size(tracks[i-1].mode);
    }
  }

  fclose (fd_cue);

  return fd_bin;
}




static int cue_read_toc_entry(int track) {
  /* check if its a valid track, if not return -1 */
  if (track <= 0 || track > nTracks)
    return -1;


  cue_current_pos.track = track;
  track--;
  switch (tracks[track].mode)
  {
    case AUDIO:
      cue_current_pos.mode = AUDIO;
      break;
    case MODE1_2352:
      cue_current_pos.mode = MODE1;
      break;
    case MODE1_2048:
      cue_current_pos.mode = MODE1;
      break;
    default: /* MODE2_2352 and MODE2_2336 */
      cue_current_pos.mode = MODE2;
  }
  cue_current_pos.minute = tracks[track].minute;
  cue_current_pos.second = tracks[track].second;
  cue_current_pos.frame = tracks[track].frame;

  return 0;
}

static int cue_vcd_get_track_end (int track){
  int sector = cue_msf_2_sector(tracks[track].minute, tracks[track].second,
                                tracks[track].frame);

  return VCD_SECTOR_DATA * sector;
}

static int seek(stream_t *s,off_t newpos) {
  s->pos=newpos;
  cue_set_msf(s->pos/VCD_SECTOR_DATA);
  return 1;
}

static int cue_vcd_seek_to_track (stream_t *stream, int track){
  int pos;
  if (cue_read_toc_entry (track))
    return -1;

  pos = VCD_SECTOR_DATA * cue_get_msf();
  stream->start_pos = pos;
  stream->end_pos = cue_vcd_get_track_end(track);
  seek(stream, pos);
  return pos;
}

static void cue_vcd_read_toc(void){
  int i;
  for (i = 0; i < nTracks; ++i) {

    mp_tmsg(MSGT_OPEN,MSGL_INFO,
           "track %02d:  format=%d  %02d:%02d:%02d\n",
           i+1,
           tracks[i].mode,
           tracks[i].minute,
           tracks[i].second,
           tracks[i].frame
           );
  }
}

static int cue_vcd_read(stream_t *stream, char *mem, int size) {
  unsigned long position;
  int fd_bin = stream->fd;
  int track = cue_current_pos.track - 1;

  position = tracks[track].start_offset +
             (cue_msf_2_sector(cue_current_pos.minute,
                               cue_current_pos.second,
                               cue_current_pos.frame) -
              tracks[track].start_sector)
             * cue_mode_2_sector_size(tracks[track].mode);


  if(position >= tracks[track+1].start_offset)
    return 0;

  if(lseek(fd_bin, position+VCD_SECTOR_OFFS, SEEK_SET) == -1) {
    mp_tmsg(MSGT_OPEN,MSGL_ERR, "[bincue] unexpected end of bin file\n");
    return 0;
  }

  if(read(fd_bin, mem, VCD_SECTOR_DATA) != VCD_SECTOR_DATA) {
    mp_tmsg(MSGT_OPEN,MSGL_ERR, "[bincue] Couldn't read %d bytes of payload.\n", VCD_SECTOR_DATA);
    return 0;
  }

  cue_current_pos.frame++;
  if (cue_current_pos.frame==75){
    cue_current_pos.frame=0;
    cue_current_pos.second++;
    if (cue_current_pos.second==60){
      cue_current_pos.second=0;
      cue_current_pos.minute++;
    }
  }

  return VCD_SECTOR_DATA;
}

static int control(stream_t *stream, int cmd, void *arg) {
  switch(cmd) {
    case STREAM_CTRL_GET_NUM_CHAPTERS:
    {
      *(unsigned int *)arg = nTracks;
      return STREAM_OK;
    }
    case STREAM_CTRL_SEEK_TO_CHAPTER:
    {
      int r;
      unsigned int track = *(unsigned int *)arg + 1;
      r = cue_vcd_seek_to_track(stream, track);
      if (r >= 0) {
        return STREAM_OK;
      }
      break;
    }
    case STREAM_CTRL_GET_CURRENT_CHAPTER:
    {
      *(unsigned int *)arg = cue_current_pos.track - 1;
      return STREAM_OK;
    }
  }
  return STREAM_UNSUPPORTED;
}

static int open_s(stream_t *stream,int mode, void* opts, int* file_format) {
  struct stream_priv_s* p = (struct stream_priv_s*)opts;
  int ret,f,track = 0;
  char *filename = NULL, *colon = NULL;

  if(mode != STREAM_READ || !p->filename) {
    m_struct_free(&stream_opts,opts);
    return STREAM_UNSUPPORTED;
  }
  filename = strdup(p->filename);
  if(!filename) {
    m_struct_free(&stream_opts,opts);
    return STREAM_UNSUPPORTED;
  }
  colon = strstr(filename, ":");
  if(colon) {
    if(strlen(colon)>1)
      track = atoi(colon+1);
    *colon = 0;
  }
  if(!track)
    track = 1;

  f = cue_read_cue(filename);
  if(f < 0) {
    m_struct_free(&stream_opts,opts);
    return STREAM_UNSUPPORTED;
  }
  cue_vcd_read_toc();
  ret=cue_vcd_seek_to_track(stream, track);
  if(ret<0){
      mp_msg(MSGT_OPEN, MSGL_ERR, "%s (seek)\n",
             mp_gtext("Error selecting VCD track."));
    return STREAM_UNSUPPORTED;
  }
<<<<<<< HEAD
  mp_tmsg(MSGT_OPEN,MSGL_INFO,"CUE stream_open, filename=%s, track=%d, available tracks: %d -> %d\n", filename, track, ret, ret2);
=======
  mp_msg(MSGT_OPEN,MSGL_INFO,MSGTR_MPDEMUX_CUEREAD_CueStreamInfo_FilenameTrackTracksavail,
         filename, track, ret, (int)stream->end_pos);
>>>>>>> be23797e

  stream->fd = f;
  stream->type = STREAMTYPE_VCDBINCUE;
  stream->sector_size = VCD_SECTOR_DATA;
  stream->flags = STREAM_READ | MP_STREAM_SEEK_FW;
  stream->fill_buffer = cue_vcd_read;
  stream->seek = seek;
  stream->control = control;

  free(filename);
  m_struct_free(&stream_opts,opts);
  return STREAM_OK;
}

const stream_info_t stream_info_cue = {
  "CUE track",
  "cue",
  "Albeu",
  "based on the code from ???",
  open_s,
  { "cue", NULL },
  &stream_opts,
  1 // Urls are an option string
};<|MERGE_RESOLUTION|>--- conflicted
+++ resolved
@@ -210,22 +210,6 @@
 
   }
 
-<<<<<<< HEAD
-  /* now try to open that file, without path */
-  fd_bin = open (bin_filename, O_RDONLY);
-  if (fd_bin == -1)
-  {
-    mp_tmsg(MSGT_OPEN,MSGL_STATUS, "[bincue] bin filename tested: %s\n",
-           bin_filename);
-
-    /* now try to find it with the path of the cue file */
-    snprintf(s,sizeof( s ),"%s/%s",bincue_path,bin_filename);
-    fd_bin = open (s, O_RDONLY);
-    if (fd_bin == -1)
-    {
-      mp_tmsg(MSGT_OPEN,MSGL_STATUS,
-             "[bincue] bin filename tested: %s\n", s);
-=======
   fd_bin = -1;
   for (i = 0; fd_bin == -1 && i < 6; i++) {
     switch (i) {
@@ -239,54 +223,10 @@
       cur_name = s;
       break;
     case 2:
->>>>>>> be23797e
       /* now I would say the whole filename is shit, build our own */
       strncpy(s, cue_filename, strlen(cue_filename) - 3 );
       s[strlen(cue_filename) - 3] = '\0';
       strcat(s, "bin");
-<<<<<<< HEAD
-      fd_bin = open (s, O_RDONLY);
-      if (fd_bin == -1)
-      {
-        mp_tmsg(MSGT_OPEN,MSGL_STATUS,
-               "[bincue] bin filename tested: %s\n", s);
-
-        /* ok try it with path */
-        snprintf(t, sizeof( t ), "%s/%s", bincue_path, s);
-        fd_bin = open (t, O_RDONLY);
-        if (fd_bin == -1)
-        {
-          mp_tmsg(MSGT_OPEN,MSGL_STATUS,
-                 "[bincue] bin filename tested: %s\n",t);
-          /* now I would say the whole filename is shit, build our own */
-          strncpy(s, cue_filename, strlen(cue_filename) - 3 );
-          s[strlen(cue_filename) - 3] = '\0';
-          strcat(s, "img");
-          fd_bin = open (s, O_RDONLY);
-          if (fd_bin == -1)
-          {
-            mp_tmsg(MSGT_OPEN,MSGL_STATUS,
-                   "[bincue] bin filename tested: %s\n", s);
-            /* ok try it with path */
-            snprintf(t, sizeof( t ), "%s/%s", bincue_path, s);
-            fd_bin = open (t, O_RDONLY);
-            if (fd_bin == -1)
-            {
-              mp_tmsg(MSGT_OPEN,MSGL_STATUS,
-                     "[bincue] bin filename tested: %s\n", s);
-
-              /* I'll give up */
-              mp_tmsg(MSGT_OPEN,MSGL_ERR,
-                     "[bincue] Couldn't find the bin file - giving up.\n");
-              return -1;
-            }
-          }
-        } else strcpy(bin_filename, t);
-
-      } else strcpy(bin_filename, s);
-
-    } else strcpy(bin_filename, s);
-=======
       cur_name = s;
       break;
     case 3:
@@ -310,29 +250,22 @@
     }
     fd_bin = open(cur_name, O_RDONLY);
     if (fd_bin == -1) {
-      mp_msg(MSGT_OPEN,MSGL_STATUS, MSGTR_MPDEMUX_CUEREAD_BinFilenameTested,
-            cur_name);
-    }
-  }
->>>>>>> be23797e
+      mp_tmsg(MSGT_OPEN,MSGL_STATUS, "[bincue] bin filename tested: %s\n",
+              cur_name);
+    }
+  }
 
   if (fd_bin == -1)
   {
     /* I'll give up */
-    mp_msg(MSGT_OPEN,MSGL_ERR,
-           MSGTR_MPDEMUX_CUEREAD_CannotFindBinFile);
-    return -1;
-  }
-
-<<<<<<< HEAD
+    mp_tmsg(MSGT_OPEN,MSGL_ERR,
+            "[bincue] Couldn't find the bin file - giving up.\n");
+    return -1;
+  }
+
   mp_tmsg(MSGT_OPEN,MSGL_INFO,
-         "[bincue] Using bin file %s.\n", bin_filename);
-  return 0;
-=======
-  mp_msg(MSGT_OPEN,MSGL_INFO,
-         MSGTR_MPDEMUX_CUEREAD_UsingBinFile, cur_name);
+          "[bincue] Using bin file %s.\n", cur_name);
   return fd_bin;
->>>>>>> be23797e
 }
 
 static inline int cue_msf_2_sector(int minute, int second, int frame) {
@@ -676,12 +609,10 @@
              mp_gtext("Error selecting VCD track."));
     return STREAM_UNSUPPORTED;
   }
-<<<<<<< HEAD
-  mp_tmsg(MSGT_OPEN,MSGL_INFO,"CUE stream_open, filename=%s, track=%d, available tracks: %d -> %d\n", filename, track, ret, ret2);
-=======
-  mp_msg(MSGT_OPEN,MSGL_INFO,MSGTR_MPDEMUX_CUEREAD_CueStreamInfo_FilenameTrackTracksavail,
-         filename, track, ret, (int)stream->end_pos);
->>>>>>> be23797e
+  mp_tmsg(MSGT_OPEN, MSGL_INFO,
+          "CUE stream_open, filename=%s, track=%d, "
+          "available tracks: %d -> %d\n",
+          filename, track, ret, (int)stream->end_pos);
 
   stream->fd = f;
   stream->type = STREAMTYPE_VCDBINCUE;
